# This file is part of rainbow 
#
# rainbow is free software: you can redistribute it and/or modify
# it under the terms of the GNU Lesser General Public License as published by
# the Free Software Foundation, either version 3 of the License, or
# (at your option) any later version.
#
# This program is distributed in the hope that it will be useful,
# but WITHOUT ANY WARRANTY; without even the implied warranty of
# MERCHANTABILITY or FITNESS FOR A PARTICULAR PURPOSE.  See the
# GNU Lesser General Public License for more details.
#
# You should have received a copy of the GNU Lesser General Public License
# along with this program.  If not, see <https://www.gnu.org/licenses/>.
#
#
# Copyright 2019 Victor Servant, Ledger SAS


import math
import os

import capstone as cs
import colorama
import lief
import unicorn as uc
from pygments import highlight
from pygments.formatters import TerminalFormatter as formatter
from pygments.lexers import NasmLexer

from rainbow.color_functions import color
from rainbow.loaders import load_selector


class rainbowBase:

    """ Emulation base class """

    def __init__(self, trace=True, sca_mode=False,sca_HD=False):
        self.breakpoints = []
        self.skips = []
        self.emu = None
        self.disasm = None
        self.uc_reg = None
        self.mapped_regions = []
        self.page_size = 0
        self.functions = {}
        self.function_names = {}
        self.profile_counter = 0

        self.OTHER_REGS = {}
        self.OTHER_REGS_NAMES = {}

        # Tracing properties
        self.trace = trace
        self.mem_trace = False
        self.function_calls = False
        self.trace_regs = False
        self.stubbed_functions = {}

        self.sca_mode = sca_mode

        ## Prepare a live disassembler
        self.asm_hl = NasmLexer()
        self.asm_fmt = formatter(outencoding="utf-8")

        colorama.init()

        self.trace_reset()

        # Take into account another leakage model
        self.sca_HD = sca_HD

    def trace_reset(self):
        self.reg_leak = None
        self.sca_address_trace = []
        self.sca_values_trace = []

    # convenience function
    def map_space(self, a, b, verbose=False):
        """ Maps area into the unicorn emulator between a and b, or nothing if it was already mapped.
        Only completes missing portions if there is overlapping with a previously-mapped segment """
        if any(map(lambda x: a >= x[0] and b <= x[1], self.mapped_regions)):
            if verbose:
                print(f"Did not map {a:x} {b-a:x} as it is already mapped.")
            return

        if a == b:
            return

        overlap = 0
        for r_start, r_end in self.mapped_regions:
            # check for overlaps
            if a < r_start and r_start < b <= r_end:
                overlap = 1
                aa = a
                bb = r_start
                break
            elif r_end > a >= r_start and b > r_end:
                overlap = 1
                aa = r_end
                bb = b
                break

        if overlap == 0:
            aa = a
            bb = b

        base = aa
        if base & (self.page_size - 1):
            base = (base >> self.page_shift) << self.page_shift
        remainder = aa - base
        size = bb - aa + remainder
        if size & (self.page_size - 1):
            size = ((size >> self.page_shift) << self.page_shift) + self.page_size

        if verbose:
            print(f"Mapping : {base:x} {size:x}")

        ret = self.emu.mem_map(base, size)
        if ret is not None:
            print(ret)
        self.mapped_regions.append((base, base + size))

    def __setitem__(self, inp, val):
        """ Sets a register, memory address or memory range to a value. Handles writing ints or bytes. 

        Examples :

         - Write 0x1234 to register r0

          emulator['r0'] = 0x1234  
          
         - Zero-out addresses 0x4000 to 0x4300
         
          emulator[0x4000:0x4300] = 0
         """

        ## convert value
        if isinstance(val, int):
            if val==0:
                length = 1
                value = bytes(1)
            else:
                length = math.ceil(val.bit_length() / 8)
                value = val.to_bytes(length, self.endianness)
        elif isinstance(val, bytes):
            length = len(val)
            value = val
        else:
            raise Exception("Unhandled value type", type(val))

        ret = None 
        if isinstance(inp, str):  # regname
            v = self.OTHER_REGS_NAMES.get(inp, None)
            if v is not None:
                ret = self.emu.mem_write(v, val.to_bytes(self.word_size, self.endianness))
            else:
                ret = self.emu.reg_write(self.reg_map[inp], val)
        elif isinstance(inp, int):
            self.map_space(inp, inp + length)
            ret = self.emu.mem_write(inp, value)
        elif isinstance(inp, slice):
            if inp.step is not None:
                return NotImplementedError
            self.map_space(inp.start, inp.stop)
            v = val.to_bytes(length, self.endianness)
            ret = self.emu.mem_write(inp.start, v*(inp.stop-inp.start))
        else:
            raise Exception("Invalid range type for write : ", type(inp), inp)

    def __getitem__(self, s):
        """ Reads from a register using its shortname, or from a memory address/region. """
        if isinstance(s, str):  # regname
            v = self.OTHER_REGS_NAMES.get(s, None)
            if v is not None:
                return self.emu[v]
            else:
                return self.emu.reg_read(self.reg_map[s])
        elif isinstance(s, int):
            if s & 3:
                size = 1
            else:
                size = self.word_size
            return self.emu.mem_read(s, size)
        if isinstance(s, slice):
            return self.emu.mem_read(s.start, s.stop - s.start)

    def load(self, filename, typ=None, verbose=False):
        """ Load a file into the emulator's memory """
        return load_selector(filename, self, typ, verbose=verbose)

    def _start(self, begin, end, timeout=None, count=None):
        """ Begin emulation """
        ret = 0
        try:
            # Copy the original registers into the backup before starting the process
            # This is for the Hamming Distance leakage model
            self.RegistersBackup = [0]*len(self.reg_map)
            ret = self.emu.emu_start(begin, end, timeout=timeout, count=count)
        except Exception as e:
            print("*****", e)
            self.emu.emu_stop()
            return True
        return False

    def setup(self, sca_mode):
        """ Sets up a stack and adds base hooks to the engine """
        ## Add a stack
        self.map_space(*self.STACK)

        ## Add hooks
        self.mem_unmapped_hook = self.emu.hook_add(uc.UC_HOOK_MEM_UNMAPPED, self.unmapped_hook)
        self.block_hook = self.emu.hook_add(uc.UC_HOOK_BLOCK, self.block_handler)
        if sca_mode:
<<<<<<< HEAD
            self.ct_hook = self.emu.hook_add(uc.UC_HOOK_CODE, self.sca_code_trace)
            self.tm_hook = self.emu.hook_add(
=======
            if (self.sca_HD):
                self.emu.hook_add(uc.UC_HOOK_CODE, self.sca_code_traceHD)
            else:
                self.emu.hook_add(uc.UC_HOOK_CODE, self.sca_code_trace)
            self.emu.hook_add(
>>>>>>> 39a2e99b
                uc.UC_HOOK_MEM_READ | uc.UC_HOOK_MEM_WRITE, self.sca_trace_mem
            )
        else:
            self.code_hook = self.emu.hook_add(uc.UC_HOOK_CODE, self.code_trace)
            self.mem_access_hook = self.emu.hook_add( uc.UC_HOOK_MEM_READ | uc.UC_HOOK_MEM_WRITE, self.trace_mem)

    def remove_hooks(self):
        self.emu.hook_del(self.mem_access_hook)
        self.emu.hook_del(self.code_hook)
        self.emu.hook_del(self.mem_unmapped_hook)
        self.emu.hook_del(self.block_hook)

    def add_bkpt(self, address):
        if address not in self.breakpoints:
            self.breakpoints += [address]

    def bkpt_dump(self):
        """ Dumps all regs when a breakpoint is hit """
        for reg in self.INTERNAL_REGS:
            print(f"{reg} : {self[reg]:x}")

    def reset(self):
        """ Reset side-channel trace, zeroize registers and reset stack """
        if self.sca_mode:
            self.trace_reset()
        for r in self.INTERNAL_REGS:
            self[r] = 0
        self.reset_stack()

    def sca_trace_mem(self, uci, access, address, size, value, user_data):
        """ Hook that stores memory accesses in side-channel mode. Stores read and written values """
        if self.mem_trace:
            if access == uc.UC_MEM_WRITE:
                self.sca_values_trace.append(value)
            else:
                self.sca_values_trace.append( int.from_bytes( uci.mem_read(address, size), self.endianness, signed=False))

    def trace_mem(self, uci, access, address, size, value, user_data):
        """ Hook that shows a visual trace of memory accesses in the form '[address written to] <- value written' or 'value read <- [address read]' """
        if self.mem_trace:
            if address in self.OTHER_REGS_NAMES.keys():
                addr = self.OTHER_REGS_NAMES[address]
            else:
                addr = color("BLUE", f"0x{address:08x}")
            if access == uc.UC_MEM_WRITE:
                val = color("CYAN", f"{value:x}")
                print(f"  [{addr}] <- {val} ", end=" ")
            else:
                val = int.from_bytes(uci.mem_read(address, size), self.endianness)
                val = color("CYAN", f"{val:8x}")
                print(f"  {val} <- [{addr}]", end=" ")

    def skip(self, address):
        """ Add an instruction to skip (unused) """
        if address not in self.skips:
            self.skips += [address]

    def disassemble_single(self, addr, size):
        """ Disassemble a single instruction at address """
        instruction = self.emu.mem_read(addr, size)
        return next(self.disasm.disasm_lite(bytes(instruction), addr, 1))

    def disassemble_single_detailed(self, addr, size):
        """ Disassemble a single instruction at addr """
        instruction = self.emu.mem_read(addr, 2 * size)
        return next(self.disasm.disasm(bytes(instruction), addr, 1))

    def print_asmline(self, adr, ins, op_str):
        """ Pretty-print assembly using pygments syntax highlighting """
        line = (
            highlight(f"{ins:<6}  {op_str:<20}", self.asm_hl, self.asm_fmt)
            .decode()
            .strip("\n")
        )
        print("\n" + color("YELLOW", f"{adr:8X}  ") + line, end=";")

    def sca_code_trace(self, uci, address, size, data):
        from .tracers import regs_hw_sum_trace
        regs_hw_sum_trace(self, address, size, data)
          
    def sca_code_traceHD(self, uci, address, size, data):
        """
        Hook that traces modified register values in side-channel mode.

        Capstone 4's 'regs_access' method is used to find out which registers are explicitly modified by an instruction.
        Once found, the information is stored in self.reg_leak to be stored at the next instruction, once the unicorn engine actually performed the current instruction.
        """
        if self.trace:
            if self.reg_leak is not None:
                for x in self.reg_leak[1]:
                    if x not in self.TRACE_DISCARD:
                        self.sca_address_trace.append(self.reg_leak[0])
                        self.sca_values_trace.append(self.RegistersBackup[self.reg_map[x]] ^ uci.reg_read(self.reg_map[x]))
                        self.RegistersBackup[self.reg_map[x]] = uci.reg_read(self.reg_map[x])

            self.reg_leak = None

            ins = self.disassemble_single_detailed(address, size)
            _regs_read, regs_written = ins.regs_access()
            if len(regs_written) > 0:
                self.reg_leak = (f"{address:8X} {ins.mnemonic:<6}  {ins.op_str}",list(map(ins.reg_name, regs_written))
                )

    def code_trace(self, uci, address, size, data):
        """ 
        Hook that traces modified register values in side-channel mode. 
        
        Capstone 4's 'regs_access' method is used to find out which registers are explicitly modified by an instruction. 
        Once found, the information is stored in self.reg_leak to be stored at the next instruction, once the unicorn engine actually performed the current instruction. 
        """
        self.profile_counter += 1
        if address in self.breakpoints:
            print(f"\n*** Breakpoint hit at 0x{address:x} ***")
            self.bkpt_dump()

            while True:
                s = input("Press Enter to continue, or Input an address and a size to display an address: ")

                if s is '':
                    break
                try:
                    address = eval("0x"+s.split(" ")[0])
                    size = eval(s.split(" ")[1])
                    print("Addr=%s, size=%d"%(hex(address), size), bytes(self[address:address+size]))
                except Exception as e:
                    print("Error:", e)
                    print("Usage: type \"DEAD0000 32\" for instance")
                    continue
        

        if self.trace:
            if self.reg_leak is not None:
                for x in self.reg_leak[1]:
                    print(f" {x} = {self[x]:08x} ", end="")

            if self.trace_regs:
                ins = self.disassemble_single_detailed(address, size)
                regs_read, regs_written = ins.regs_access()
                if len(regs_written) > 0:
                    self.reg_leak = (address, list(map(ins.reg_name, regs_written)))
                else:
                    self.reg_leak = None
                self.print_asmline(address, ins.mnemonic, ins.op_str)
            else:
                adr, size, ins, op_str = self.disassemble_single(address, size)
                self.print_asmline(adr, ins, op_str)

    def unmapped_hook(self, uci, access, address, size, value, user_data):
        """ Warns where the unicorn engine stopped on an unmapped access """
        uci.emu_stop()
        raise Exception(f"Unmapped fetch at 0x{address:x} (Emu stopped in {uci.reg_read(self.pc):x})")

    def return_force(self):
        """ Performs a simulated function return """
        raise NotImplementedError

    def block_handler(self, uci, address, size, user_data):
        """ Hook on every basic block """
        raise NotImplementedError

    def base_block_handler(self, address):
        """ 
        Hook called on every jump to a basic block that checks if a known address+function is redefined in the user's python script and if so, calls that instead 
        """
        if address in self.function_names.keys():
            f = self.function_names[address]
            if self.function_calls:
                print(f"\n[{self.profile_counter:>8} ins]   {color('MAGENTA',f)}(...) @ 0x{address:x}", end=" ")
                self.profile_counter = 0

            if f in self.stubbed_functions:
                r = self.stubbed_functions[f](self)
                if r:
                    self.return_force()

    def load_other_regs_from_pickle(self, filename):
        """
        Load OTHER_REGS and OTHER_REGS_NAMES from a dictionary in a pickle file.
        :param filename: pickle file path.
        """
        import pickle
        with open(filename, 'rb') as f:
            self.OTHER_REGS_NAMES = pickle.load(f)
        self.OTHER_REGS = {
            self.OTHER_REGS_NAMES[x]: x for x in self.OTHER_REGS_NAMES.keys()
        }<|MERGE_RESOLUTION|>--- conflicted
+++ resolved
@@ -67,9 +67,6 @@
         colorama.init()
 
         self.trace_reset()
-
-        # Take into account another leakage model
-        self.sca_HD = sca_HD
 
     def trace_reset(self):
         self.reg_leak = None
@@ -194,9 +191,6 @@
         """ Begin emulation """
         ret = 0
         try:
-            # Copy the original registers into the backup before starting the process
-            # This is for the Hamming Distance leakage model
-            self.RegistersBackup = [0]*len(self.reg_map)
             ret = self.emu.emu_start(begin, end, timeout=timeout, count=count)
         except Exception as e:
             print("*****", e)
@@ -213,16 +207,9 @@
         self.mem_unmapped_hook = self.emu.hook_add(uc.UC_HOOK_MEM_UNMAPPED, self.unmapped_hook)
         self.block_hook = self.emu.hook_add(uc.UC_HOOK_BLOCK, self.block_handler)
         if sca_mode:
-<<<<<<< HEAD
             self.ct_hook = self.emu.hook_add(uc.UC_HOOK_CODE, self.sca_code_trace)
             self.tm_hook = self.emu.hook_add(
-=======
-            if (self.sca_HD):
-                self.emu.hook_add(uc.UC_HOOK_CODE, self.sca_code_traceHD)
-            else:
-                self.emu.hook_add(uc.UC_HOOK_CODE, self.sca_code_trace)
-            self.emu.hook_add(
->>>>>>> 39a2e99b
+                self.ct_hook = self.emu.hook_add(uc.UC_HOOK_CODE, self.sca_code_traceHD)
                 uc.UC_HOOK_MEM_READ | uc.UC_HOOK_MEM_WRITE, self.sca_trace_mem
             )
         else:
@@ -303,29 +290,6 @@
         from .tracers import regs_hw_sum_trace
         regs_hw_sum_trace(self, address, size, data)
           
-    def sca_code_traceHD(self, uci, address, size, data):
-        """
-        Hook that traces modified register values in side-channel mode.
-
-        Capstone 4's 'regs_access' method is used to find out which registers are explicitly modified by an instruction.
-        Once found, the information is stored in self.reg_leak to be stored at the next instruction, once the unicorn engine actually performed the current instruction.
-        """
-        if self.trace:
-            if self.reg_leak is not None:
-                for x in self.reg_leak[1]:
-                    if x not in self.TRACE_DISCARD:
-                        self.sca_address_trace.append(self.reg_leak[0])
-                        self.sca_values_trace.append(self.RegistersBackup[self.reg_map[x]] ^ uci.reg_read(self.reg_map[x]))
-                        self.RegistersBackup[self.reg_map[x]] = uci.reg_read(self.reg_map[x])
-
-            self.reg_leak = None
-
-            ins = self.disassemble_single_detailed(address, size)
-            _regs_read, regs_written = ins.regs_access()
-            if len(regs_written) > 0:
-                self.reg_leak = (f"{address:8X} {ins.mnemonic:<6}  {ins.op_str}",list(map(ins.reg_name, regs_written))
-                )
-
     def code_trace(self, uci, address, size, data):
         """ 
         Hook that traces modified register values in side-channel mode. 
@@ -337,21 +301,7 @@
         if address in self.breakpoints:
             print(f"\n*** Breakpoint hit at 0x{address:x} ***")
             self.bkpt_dump()
-
-            while True:
-                s = input("Press Enter to continue, or Input an address and a size to display an address: ")
-
-                if s is '':
-                    break
-                try:
-                    address = eval("0x"+s.split(" ")[0])
-                    size = eval(s.split(" ")[1])
-                    print("Addr=%s, size=%d"%(hex(address), size), bytes(self[address:address+size]))
-                except Exception as e:
-                    print("Error:", e)
-                    print("Usage: type \"DEAD0000 32\" for instance")
-                    continue
-        
+            input()
 
         if self.trace:
             if self.reg_leak is not None:
